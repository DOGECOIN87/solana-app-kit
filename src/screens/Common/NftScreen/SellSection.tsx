import React, {useState, useEffect, useCallback} from 'react';
import {
  View,
  Text,
  TouchableOpacity,
  FlatList,
  Modal,
  Pressable,
  TextInput,
  Image,
  Alert,
  ActivityIndicator,
  StyleSheet,
} from 'react-native';
import {
  Connection,
  Transaction,
  VersionedTransaction,
  PublicKey,
  SendTransactionError,
} from '@solana/web3.js';
import {
  getAssociatedTokenAddress,
  createAssociatedTokenAccountInstruction,
  getAccount,
} from '@solana/spl-token';
<<<<<<< HEAD
import { HELIUS_API_KEY, HELIUS_RPC_URL, TENSOR_API_KEY } from '@env';
import { sellStyles as styles } from './sellSection.styles';
import { useDispatch } from 'react-redux';
import { ThreadSection } from '../../../components/thread/thread.types';
import { addRootPost } from '../../../state/thread/reducer';
import { fetchWithRetries } from '../../../utils/common/fetch';

=======
import {HELIUS_API_KEY, HELIUS_RPC_URL, TENSOR_API_KEY} from '@env';
import {sellStyles as styles} from './sellSection.styles';
import {useDispatch} from 'react-redux';
import {ThreadSection} from '../../../components/thread/thread.types';
import {addRootPost} from '../../../state/thread/reducer';
import {fetchWithRetries} from '../../../utils/common/fetch';
>>>>>>> 39b1faa9

const SOL_TO_LAMPORTS = 1_000_000_000;

interface NftItem {
  mint: string;
  name: string;
  uri?: string;
  symbol?: string;
  collection?: string;
  image?: string;
  priceSol?: number;
  description?: string;
  isCompressed?: boolean;
}

interface SellSectionProps {
  userPublicKey: string;
  userWallet: any;
}

/** Helper to fix various NFT image URI formats. */
function fixImageUrl(url: string): string {
  if (!url) return '';
  if (url.startsWith('ipfs://'))
    return url.replace('ipfs://', 'https://ipfs.io/ipfs/');
  if (url.startsWith('ar://'))
    return url.replace('ar://', 'https://arweave.net/');
  if (url.startsWith('/')) return `https://arweave.net${url}`;
  if (!url.startsWith('http') && !url.startsWith('data:'))
    return `https://${url}`;
  return url;
}

/**
 * Ensures an associated token account (ATA) is initialized for a standard (non-compressed) NFT.
 */
async function ensureAtaIfNeeded(
  connection: Connection,
  mint: string,
  owner: string,
  userWallet: any,
) {
  const mintPubkey = new PublicKey(mint);
  const ownerPubkey = new PublicKey(owner);
  const ataAddr = await getAssociatedTokenAddress(mintPubkey, ownerPubkey);
  try {
    await getAccount(connection, ataAddr);
    return ataAddr;
  } catch (err) {
    console.log('ATA not found; creating:', ataAddr.toBase58());
  }
  const createTx = new Transaction();
  const instruction = createAssociatedTokenAccountInstruction(
    ownerPubkey,
    ataAddr,
    ownerPubkey,
    mintPubkey,
  );
  createTx.add(instruction);
  const {blockhash} = await connection.getLatestBlockhash();
  createTx.recentBlockhash = blockhash;
  createTx.feePayer = ownerPubkey;

  const provider = await userWallet.getProvider();
  console.log('[ensureAtaIfNeeded] about to sign ATA creation TX...');
  const {signature} = await provider.request({
    method: 'signAndSendTransaction',
    params: {transaction: createTx, connection},
  });
  console.log('ATA creation signature:', signature);
  return ataAddr;
}

/**
 * Fetch actual compressed NFT data using Helius’s DAS API (getAssetProof).
 */
async function getRealCompressedNFTData(nft: NftItem, ownerAddress: string) {
  console.log('[getRealCompressedNFTData] Called for NFT:', nft);
  const url = `https://mainnet.helius-rpc.com/?api-key=${HELIUS_API_KEY}`;
  const body = {
    jsonrpc: '2.0',
    id: 'my-id',
    method: 'getAssetProof',
    params: {
      id: nft.mint, // assuming the mint is used as the asset ID
    },
  };
  console.log(
    '[getRealCompressedNFTData] Fetching asset proof from Helius with URL:',
    url,
  );
  const resp = await fetch(url, {
    method: 'POST',
    headers: {'Content-Type': 'application/json'},
    body: JSON.stringify(body),
  });
  if (!resp.ok) {
    throw new Error(`Failed to fetch asset proof from Helius: ${resp.status}`);
  }
  const json = await resp.json();
  console.log(
    '[getRealCompressedNFTData] Helius getAssetProof response:',
    json,
  );
  const result = json.result;
  if (!result || !result.tree_id) {
    throw new Error('Helius response missing asset proof data.');
  }
  // If proof is an array of arrays, take the first array.
  const proof =
    Array.isArray(result.proof) && Array.isArray(result.proof[0])
      ? result.proof[0]
      : result.proof;
  // Use the returned leaf as the dataHash.
  const dataHash = result.leaf;
  // Use a dummy creatorsHash (adjust if you can fetch the actual value).
  const creatorsHash =
    '0000000000000000000000000000000000000000000000000000000000000000';
  // Use canopyDepth from the result if provided; otherwise, default to 14.
  const canopyDepth = result.canopyDepth || 14;
  const leafIndex = result.node_index;
  return {
    merkleTree: result.tree_id, // the Merkle tree address
    proof,
    root: result.root,
    canopyDepth,
    leafIndex,
    dataHash,
    creatorsHash,
  };
}

const SellSection: React.FC<SellSectionProps> = ({
  userPublicKey,
  userWallet,
}) => {
  const dispatch = useDispatch();

  const [loadingNfts, setLoadingNfts] = useState(false);
  const [ownedNfts, setOwnedNfts] = useState<NftItem[]>([]);
  const [selectedNft, setSelectedNft] = useState<NftItem | null>(null);
  const [salePrice, setSalePrice] = useState<string>('1.0');
  const [durationDays, setDurationDays] = useState<string>('');
  const [activeListings, setActiveListings] = useState<NftItem[]>([]);
  const [loadingActiveListings, setLoadingActiveListings] = useState(false);
  const [fetchError, setFetchError] = useState<string | null>(null);

  useEffect(() => {
    if (userPublicKey) {
      console.log('[SellSection] userPublicKey:', userPublicKey);
      fetchOwnedNfts();
      fetchActiveListings();
    }
  }, [userPublicKey]);

  const fetchOwnedNfts = useCallback(async () => {
    if (!userPublicKey) return;
    setLoadingNfts(true);
    setOwnedNfts([]);
    setFetchError(null);
    console.log('[fetchOwnedNfts] for wallet:', userPublicKey);

    const url = `https://api.mainnet.tensordev.io/api/v1/user/portfolio?wallet=${userPublicKey}&includeUnverified=true&includeCompressed=true&includeFavouriteCount=true`;
    const options = {
      method: 'GET',
      headers: {
        accept: 'application/json',
        'x-tensor-api-key': TENSOR_API_KEY,
      },
    };
    try {
      const response = await fetchWithRetries(url, options);
      console.log('[fetchOwnedNfts] response:', response);
      if (!response.ok) {
        throw new Error(
          `Portfolio API request failed with status ${response.status}`,
        );
      }
      const data = await response.json();
      const dataArray = Array.isArray(data) ? data : [];
      const mappedNfts: NftItem[] = dataArray
        .map((item: any) => {
          // if (!item.setterMintMe) return null;
          const mint = item.setterMintMe;
          const name = item.name || 'Unnamed NFT';
          const image = item.imageUri ? fixImageUrl(item.imageUri) : '';
          const description = item.description || '';
          const symbol = item.symbol || '';
          const collection = item.slugDisplay || '';
          const isCompressed = !!item.compressed;
          let priceSol;
          if (item.statsV2?.buyNowPrice) {
            const lamports = parseInt(item.statsV2.buyNowPrice, 10);
            priceSol = lamports / SOL_TO_LAMPORTS;
          }
          return {
            mint,
            name,
            description,
            symbol,
            collection,
            image,
            priceSol,
            isCompressed,
          };
        })
        .filter(Boolean) as NftItem[];
      console.log('[fetchOwnedNfts] Mapped NFTs:', mappedNfts);
      setOwnedNfts(mappedNfts);
    } catch (err: any) {
      console.error('[fetchOwnedNfts] error:', err);
      setFetchError(err.message);
    } finally {
      setLoadingNfts(false);
    }
  }, [userPublicKey]);

  const fetchActiveListings = useCallback(async () => {
    if (!userPublicKey) return;
    setLoadingActiveListings(true);
    console.log('[fetchActiveListings] for wallet:', userPublicKey);
    try {
      const url = `https://api.mainnet.tensordev.io/api/v1/user/active_listings?wallets=${userPublicKey}&sortBy=PriceAsc&limit=50`;
      const options = {
        method: 'GET',
        headers: {
          accept: 'application/json',
          'x-tensor-api-key': TENSOR_API_KEY,
        },
      };
      const res = await fetch(url, options);
      if (!res.ok) {
        throw new Error(`Failed to fetch active listings: ${res.status}`);
      }
      const data = await res.json();
      if (data.listings && Array.isArray(data.listings)) {
        const mappedListings = data.listings.map((item: any) => {
          const mintObj = item.mint || {};
          const mintAddress =
            typeof item.mint === 'object' && item.mint.onchainId
              ? item.mint.onchainId
              : item.mint;
          const nftName = mintObj?.name || 'Unnamed NFT';
          const nftImage = fixImageUrl(mintObj?.imageUri || '');
          const nftCollection = mintObj?.collName || '';
          const lamports = parseInt(item.grossAmount || '0', 10);
          const priceSol = lamports / SOL_TO_LAMPORTS;
          return {
            mint: mintAddress,
            name: nftName,
            collection: nftCollection,
            image: nftImage,
            priceSol,
            isCompressed: item.compressed || false,
          } as NftItem;
        });
        console.log('[fetchActiveListings] fetched:', mappedListings);
        setActiveListings(mappedListings);
      } else {
        console.log('[fetchActiveListings] no listings found');
        setActiveListings([]);
      }
    } catch (err: any) {
      console.error('[fetchActiveListings] error:', err);
      Alert.alert('Error', err.message || 'Failed to fetch active listings');
    } finally {
      setLoadingActiveListings(false);
    }
  }, [userPublicKey]);

  const handleSellNftOnTensor = async () => {
    if (!selectedNft) {
      console.log('[handleSellNftOnTensor] No NFT selected.');
      return;
    }
    if (!salePrice) {
      Alert.alert('Error', 'Please enter a valid sale price in SOL.');
      return;
    }
    if (!userPublicKey || !userWallet) {
      Alert.alert('Error', 'Wallet not connected.');
      return;
    }
    console.log(
      '[handleSellNftOnTensor] Starting listing, selected NFT:',
      selectedNft,
    );
    try {
      const connection = new Connection(HELIUS_RPC_URL, 'confirmed');
      const priceLamports = Math.floor(parseFloat(salePrice) * SOL_TO_LAMPORTS);
      let expiryValue: number | undefined;
      if (durationDays && !isNaN(parseFloat(durationDays))) {
        const nowSeconds = Math.floor(Date.now() / 1000);
        const addedSeconds = parseFloat(durationDays) * 24 * 60 * 60;
        expiryValue = nowSeconds + addedSeconds;
        console.log(
          '[handleSellNftOnTensor] Listing expiry (seconds):',
          expiryValue,
        );
      }
      if (selectedNft.isCompressed) {
        // For now, alert the user that selling compressed NFTs is not supported.
        Alert.alert(
          'Unsupported',
          'Selling compressed NFTs is not supported as of now.',
        );
        return;
        /* 
        // Uncomment this block when you are ready to enable cNFT sales:
        console.log('[handleSellNftOnTensor] This NFT is compressed. Fetching tree data...');
        const compressedData = await getRealCompressedNFTData(selectedNft, userPublicKey);
        console.log('[handleSellNftOnTensor] cNFT data:', compressedData);
        const params = {
          seller: userPublicKey,
          owner: userPublicKey,
          price: priceLamports,
          expiry: expiryValue,
          merkleTree: compressedData.merkleTree,
          proof: compressedData.proof,
          root: compressedData.root,
          canopyDepth: compressedData.canopyDepth,
          leafIndex: compressedData.leafIndex,
          dataHash: compressedData.dataHash,
          creatorsHash: compressedData.creatorsHash
        };
        console.log('[handleSellNftOnTensor] sending to server:', params);
        const resp = await fetch('http://localhost:3000/api/build-compressed-nft-listing-tx', {
          method: 'POST',
          headers: {
            'Content-Type': 'application/json',
            'x-tensor-api-key': TENSOR_API_KEY
          },
          body: JSON.stringify(params)
        });
        const result = await resp.json();
        console.log('[handleSellNftOnTensor] server response:', result);
        if (!result.success || !result.transaction) {
          throw new Error('No transaction returned for compressed NFT listing.');
        }
        const unsignedTxBase64 = result.transaction;
        const txBuffer = Buffer.from(unsignedTxBase64, 'base64');
        const unsignedTx = Transaction.from(txBuffer);
        console.log('[handleSellNftOnTensor] about to sign cNFT listing TX...');
        const provider = await userWallet.getProvider();
        const serializedMessage = unsignedTx.serializeMessage();
        const base64Message = Buffer.from(serializedMessage).toString('base64');
        const signResult = await provider.request({
          method: 'signMessage',
          params: { message: base64Message }
        });
        if (!signResult?.signature) {
          throw new Error('No signature returned from wallet.');
        }
        unsignedTx.addSignature(
          new PublicKey(userPublicKey),
          Buffer.from(signResult.signature, 'base64')
        );
        const signedTx = unsignedTx.serialize();
        console.log('[handleSellNftOnTensor] sending raw transaction...');
        let txSignature: string;
        try {
          txSignature = await connection.sendRawTransaction(signedTx, { skipPreflight: false });
          console.log('[handleSellNftOnTensor] raw TX sent. Sig:', txSignature);
          const confirmResult = await connection.confirmTransaction(txSignature, 'confirmed');
          console.log('[handleSellNftOnTensor] confirmation result:', confirmResult);
        } catch (sendErr: any) {
          console.error('[handleSellNftOnTensor] sendRawTransaction error:', sendErr);
          if (sendErr instanceof SendTransactionError) {
            console.error('SendTransactionError logs:', sendErr.logs);
          } else if (sendErr.logs) {
            console.error('Raw logs:', sendErr.logs);
          }
          throw sendErr;
        }
        Alert.alert('Success', `Compressed NFT listed at ${salePrice} SOL!`);
        */
      } else {
        console.log('[handleSellNftOnTensor] This NFT is NOT compressed.');
        await ensureAtaIfNeeded(
          connection,
          selectedNft.mint,
          userPublicKey,
          userWallet,
        );
        const {blockhash} = await connection.getLatestBlockhash();
        const mintAddress = selectedNft.mint;
        const listUrl =
          `https://api.mainnet.tensordev.io/api/v1/tx/list` +
          `?seller=${userPublicKey}&owner=${userPublicKey}` +
          `&mint=${mintAddress}&price=${priceLamports}` +
          `&blockhash=${blockhash}`;
        console.log('[handleSellNftOnTensor] calling list endpoint:', listUrl);
        const resp = await fetch(listUrl, {
          headers: {'x-tensor-api-key': TENSOR_API_KEY},
        });
        const rawText = await resp.text();
        let data: any;
        try {
          data = JSON.parse(rawText);
        } catch (parseErr) {
          console.error(
            '[handleSellNftOnTensor] failed to parse JSON from Tensor:',
            rawText,
          );
          throw new Error('Tensor returned non-JSON response. Check the logs.');
        }
        if (!data.txs?.length) {
          throw new Error('No transactions returned from Tensor for listing.');
        }
        const provider = await userWallet.getProvider();
        for (let i = 0; i < data.txs.length; i++) {
          let transaction: Transaction | VersionedTransaction;
          const txObj = data.txs[i];
          if (txObj.txV0) {
            const txBuffer = Buffer.from(txObj.txV0.data, 'base64');
            transaction = VersionedTransaction.deserialize(txBuffer);
          } else if (txObj.tx) {
            const txBuffer = Buffer.from(txObj.tx.data, 'base64');
            transaction = Transaction.from(txBuffer);
          } else {
            throw new Error(`Transaction #${i + 1} is in an unknown format.`);
          }
          console.log(
            `[handleSellNftOnTensor] signing standard NFT TX #${i + 1}...`,
          );
          const {signature} = await provider.request({
            method: 'signAndSendTransaction',
            params: {transaction, connection},
          });
          console.log(
            `[handleSellNftOnTensor] TX #${i + 1} confirmed. Sig: ${signature}`,
          );
        }
        Alert.alert('Success', `NFT listed at ${salePrice} SOL!`);
      }
    } catch (err: any) {
      console.error('[handleSellNftOnTensor] error:', err);
      Alert.alert('Error', err.message || 'Failed to list NFT.');
    } finally {
      setSelectedNft(null);
      setSalePrice('1.0');
      setDurationDays('');
    }
  };

  const handleShareToFeed = (item: NftItem) => {
    if (!userPublicKey) {
      Alert.alert('Not logged in', 'Connect your wallet first');
      return;
    }

    // We'll create a new Root Post that includes an NFT_LISTING section
    const sections: ThreadSection[] = [
      {
        id: 'section-' + Math.random().toString(36).substring(2),
        type: 'NFT_LISTING',
        text: 'I’ve listed this NFT. Anyone interested in buying?',
        listingData: {
          mint: item.mint,
          owner: userPublicKey, // The user who listed
          priceSol: item.priceSol,
          name: item.name,
          image: item.image,
        },
      },
    ];

    // Dispatch to Redux:
    dispatch(
      addRootPost({
        user: {
          id: userPublicKey,
          username: 'Aranav', // or from your profile data
          handle: '@' + userPublicKey.slice(0, 5),
          avatar: require('../../../assets/images/User.png'), // or your actual avatar
        },
        sections,
      }),
    );

    Alert.alert('Shared to Feed', 'A new post was created in the feed!');
  };

  const renderActiveListingCard = ({item}: {item: NftItem}) => (
    <View style={styles.listedCard}>
      <View style={styles.imageContainer}>
        {item.image ? (
          <Image source={{uri: item.image}} style={styles.nftImage} />
        ) : (
          <View style={styles.placeholderImage}>
            <Text style={styles.placeholderText}>No Image</Text>
          </View>
        )}
        {item.isCompressed && (
          <View
            style={{
              position: 'absolute',
              top: 5,
              left: 5,
              backgroundColor: '#FF4500',
              paddingHorizontal: 4,
              paddingVertical: 2,
              borderRadius: 4,
            }}>
            <Text style={{color: 'white', fontSize: 10, fontWeight: 'bold'}}>
              cNFT
            </Text>
          </View>
        )}
      </View>

      <View style={styles.nftDetails}>
        <Text style={styles.nftName} numberOfLines={1}>
          {item.name}
        </Text>
        {!!item.collection && (
          <Text style={styles.collectionName} numberOfLines={1}>
            {item.collection}
          </Text>
        )}
        <Text style={styles.mintAddress} numberOfLines={1}>
          {item.mint
            ? item.mint.slice(0, 8) + '...' + item.mint.slice(-4)
            : 'No Mint'}
        </Text>
        {item.priceSol !== undefined && (
          <Text style={styles.priceText}>
            Listed @ {item.priceSol.toFixed(2)} SOL
          </Text>
        )}
      </View>

      {/* Add a "Share to Feed" button here */}
      <TouchableOpacity
        style={{
          backgroundColor: '#32D4DE',
          margin: 8,
          paddingVertical: 6,
          borderRadius: 6,
          alignItems: 'center',
        }}
        onPress={() => handleShareToFeed(item)}>
        <Text style={{color: '#fff', fontWeight: '600'}}>Share to Feed</Text>
      </TouchableOpacity>
    </View>
  );

  const renderNftCard = ({item}: {item: NftItem}) => {
    const isSelected = selectedNft?.mint === item.mint;
    return (
      <TouchableOpacity
        style={[
          styles.nftCard,
          isSelected && styles.nftCardSelected,
          item.isCompressed && {
            borderColor: '#FFD700',
            backgroundColor: '#FFF8DC',
          },
        ]}
        onPress={() => setSelectedNft(item)}>
        <View style={styles.imageContainer}>
          {item.image ? (
            <Image source={{uri: item.image}} style={styles.nftImage} />
          ) : (
            <View style={styles.placeholderImage}>
              <Text style={styles.placeholderText}>No Image</Text>
            </View>
          )}
          {item.isCompressed && (
            <View
              style={{
                position: 'absolute',
                top: 5,
                left: 5,
                backgroundColor: '#FF4500',
                paddingHorizontal: 4,
                paddingVertical: 2,
                borderRadius: 4,
              }}>
              <Text style={{color: 'white', fontSize: 10, fontWeight: 'bold'}}>
                cNFT
              </Text>
            </View>
          )}
        </View>
        <View style={styles.nftDetails}>
          <Text style={styles.nftName} numberOfLines={1}>
            {item.name || 'Unnamed'}
          </Text>
          {!!item.collection && (
            <Text style={styles.collectionName} numberOfLines={1}>
              {item.collection}
            </Text>
          )}
          {item.description ? (
            <Text
              style={{fontSize: 10, color: '#666', marginVertical: 2}}
              numberOfLines={2}>
              {item.description}
            </Text>
          ) : null}
          <Text style={styles.mintAddress} numberOfLines={1}>
            {item.mint
              ? item.mint.slice(0, 8) + '...' + item.mint.slice(-4)
              : 'No Mint'}
          </Text>
        </View>
        {isSelected && (
          <View style={styles.selectedIndicator}>
            <Text style={styles.selectedText}>✓</Text>
          </View>
        )}
      </TouchableOpacity>
    );
  };

  return (
    <View style={{flex: 1}}>
      <View style={styles.sellHeader}>
        <Text style={styles.infoText}>
          Active Listings ({activeListings.length})
        </Text>
        <TouchableOpacity
          style={styles.reloadButton}
          onPress={fetchActiveListings}>
          <Text style={styles.reloadButtonText}>Reload Active Listings</Text>
        </TouchableOpacity>
      </View>
      {loadingActiveListings ? (
        <ActivityIndicator
          size="large"
          color="#32D4DE"
          style={{marginVertical: 16}}
        />
      ) : (
        <FlatList
          data={activeListings}
          keyExtractor={item => item.mint}
          renderItem={renderActiveListingCard}
          horizontal
          contentContainerStyle={{paddingHorizontal: 4}}
          ListEmptyComponent={
            <View style={styles.emptyContainer}>
              <Text style={styles.emptyListText}>
                No active listings found.
              </Text>
            </View>
          }
        />
      )}
      <View style={styles.sellHeader}>
        <Text style={styles.infoText}>Your NFTs ({ownedNfts.length})</Text>
        <TouchableOpacity style={styles.reloadButton} onPress={fetchOwnedNfts}>
          <Text style={styles.reloadButtonText}>Reload</Text>
        </TouchableOpacity>
      </View>
      {fetchError && <Text style={styles.errorText}>{fetchError}</Text>}
      {loadingNfts ? (
        <View style={styles.loadingContainer}>
          <ActivityIndicator size="large" color="#32D4DE" />
          <Text style={styles.loadingText}>Fetching your NFTs...</Text>
        </View>
      ) : (
        <FlatList
          data={ownedNfts}
          keyExtractor={item => item.mint}
          renderItem={renderNftCard}
          numColumns={2}
          columnWrapperStyle={styles.nftGrid}
          contentContainerStyle={styles.nftList}
          ListEmptyComponent={
            <View style={styles.emptyContainer}>
              <Text style={styles.emptyListText}>
                No items found in this wallet.
              </Text>
            </View>
          }
        />
      )}
      <Modal
        transparent
        visible={selectedNft !== null}
        animationType="fade"
        onRequestClose={() => setSelectedNft(null)}>
        <Pressable
          style={styles.modalOverlay}
          onPress={() => setSelectedNft(null)}>
          <Pressable style={styles.sellForm} onPress={e => e.stopPropagation()}>
            <Text style={styles.formTitle}>List NFT for Sale</Text>
            <View style={styles.selectedNftInfo}>
              <Text style={styles.label}>Selected NFT</Text>
              <Text style={styles.selectedNftName}>{selectedNft?.name}</Text>
              <Text style={styles.selectedMint}>{selectedNft?.mint}</Text>
            </View>
            <Text style={styles.label}>Sale Price (SOL)</Text>
            <TextInput
              style={styles.input}
              placeholder="1.0"
              keyboardType="numeric"
              value={salePrice}
              onChangeText={setSalePrice}
            />
            <Text style={styles.label}>Duration (days, optional)</Text>
            <TextInput
              style={styles.input}
              placeholder="e.g. 7"
              keyboardType="numeric"
              value={durationDays}
              onChangeText={setDurationDays}
            />
            <TouchableOpacity
              style={styles.actionButton}
              onPress={handleSellNftOnTensor}>
              <Text style={styles.actionButtonText}>List on Tensor</Text>
            </TouchableOpacity>
          </Pressable>
        </Pressable>
      </Modal>
    </View>
  );
};

export default SellSection;<|MERGE_RESOLUTION|>--- conflicted
+++ resolved
@@ -24,22 +24,12 @@
   createAssociatedTokenAccountInstruction,
   getAccount,
 } from '@solana/spl-token';
-<<<<<<< HEAD
-import { HELIUS_API_KEY, HELIUS_RPC_URL, TENSOR_API_KEY } from '@env';
-import { sellStyles as styles } from './sellSection.styles';
-import { useDispatch } from 'react-redux';
-import { ThreadSection } from '../../../components/thread/thread.types';
-import { addRootPost } from '../../../state/thread/reducer';
-import { fetchWithRetries } from '../../../utils/common/fetch';
-
-=======
 import {HELIUS_API_KEY, HELIUS_RPC_URL, TENSOR_API_KEY} from '@env';
 import {sellStyles as styles} from './sellSection.styles';
 import {useDispatch} from 'react-redux';
 import {ThreadSection} from '../../../components/thread/thread.types';
-import {addRootPost} from '../../../state/thread/reducer';
+// import {addRootPost} from '../../../state/thread/reducer';
 import {fetchWithRetries} from '../../../utils/common/fetch';
->>>>>>> 39b1faa9
 
 const SOL_TO_LAMPORTS = 1_000_000_000;
 
@@ -508,17 +498,17 @@
     ];
 
     // Dispatch to Redux:
-    dispatch(
-      addRootPost({
-        user: {
-          id: userPublicKey,
-          username: 'Aranav', // or from your profile data
-          handle: '@' + userPublicKey.slice(0, 5),
-          avatar: require('../../../assets/images/User.png'), // or your actual avatar
-        },
-        sections,
-      }),
-    );
+    // dispatch(
+    //   addRootPost({
+    //     user: {
+    //       id: userPublicKey,
+    //       username: 'Aranav', // or from your profile data
+    //       handle: '@' + userPublicKey.slice(0, 5),
+    //       avatar: require('../../../assets/images/User.png'), // or your actual avatar
+    //     },
+    //     sections,
+    //   }),
+    // );
 
     Alert.alert('Shared to Feed', 'A new post was created in the feed!');
   };
@@ -573,7 +563,7 @@
       </View>
 
       {/* Add a "Share to Feed" button here */}
-      <TouchableOpacity
+      {/* <TouchableOpacity
         style={{
           backgroundColor: '#32D4DE',
           margin: 8,
@@ -583,7 +573,7 @@
         }}
         onPress={() => handleShareToFeed(item)}>
         <Text style={{color: '#fff', fontWeight: '600'}}>Share to Feed</Text>
-      </TouchableOpacity>
+      </TouchableOpacity> */}
     </View>
   );
 
