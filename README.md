<div align="center">

# Solana App Kit

### Open-Source React Native Scaffold for Building iOS and Android Crypto Mobile Apps with Solana Protocols.

<p> From AI to Social, Launchpads to Wallets, and Trading — build mobile apps in under 15 minutes. </p>

![SolanaAppKit](https://github.com/user-attachments/assets/8b7bcdd9-3752-40ff-a45f-ed1fbb7feddb)

<<<<<<< HEAD
<p align="center">
  <a href="https://www.npmjs.com/package/start-solana-app?activeTab=readme"><img src="https://img.shields.io/npm/dm/start-solana-app?style=for-the-badge&color=4CAF50" alt="NPM Downloads" /></a>
  <a href="https://github.com/SendArcade/solana-app-kit/network/members"><img src="https://img.shields.io/github/forks/sendarcade/solana-app-kit?style=for-the-badge&color=blue" alt="GitHub Forks" /></a>
  <a href="https://github.com/SendArcade/solana-app-kit/blob/main/LICENSE"><img src="https://img.shields.io/github/license/sendarcade/solana-app-kit?style=for-the-badge&color=orange" alt="GitHub License" /></a>
</p>

<p align="center">
  <a href="https://deepwiki.com/SendArcade/solana-app-kit"><img src="https://deepwiki.com/badge.svg" alt="Ask DeepWiki" /></a>
  <a href="https://x.com/solanaappkit"><img src="https://img.shields.io/twitter/follow/solanaappkit?style=flat&color=1DA1F2" alt="X (formerly Twitter) Follow" /></a>
</p>

<p> Anyone — whether a seasoned React Native developer or a Solana developer — can build mobile apps faster with 19+ protocol integrations. </div>
=======
[![Ask DeepWiki](https://deepwiki.com/badge.svg)](https://deepwiki.com/SendArcade/solana-app-kit)
[![NPM Downloads](https://img.shields.io/npm/dm/start-solana-app?style=for-the-badge)](https://www.npmjs.com/package/start-solana-app?activeTab=readme)
![GitHub forks](https://img.shields.io/github/forks/sendarcade/solana-app-kit)

![GitHub License](https://img.shields.io/github/license/sendarcade/solana-app-kit)
[![X (formerly Twitter) Follow](https://img.shields.io/twitter/follow/solanaappkit)](https://x.com/solanaappkit)

<p> Anyone — whether a seasoned React Native developer or a Solana developer — can build mobile apps faster with 10+ protocol integrations. </div>
>>>>>>> 5509166f

## Key Protocol Integrations

1. **Swaps:**  
   In-App trading via [Jupiter](https://jup.ag/) for the best prices across all DEXs, and native [Pump AMM](https://swap.pump.fun/)

2. **Launchpads:**  
   The three biggest Solana launchpads with configurable bonding curves – [Pump.fun](https://pump.fun/), [Raydium](https://raydium.io/launchpad/), and [Meteora](https://app.meteora.ag/) – along with [Token Mill](https://tokenmill.xyz/)

3. **Embedded Wallets:**  
   Top wallets like [Privy](https://www.privy.io/), [Turnkey](https://turnkey.com/), and [Dynamic](https://www.dynamic.xyz/), along with Mobile Wallet Adapter support by [Solana Mobile](https://solanamobile.com/) for external wallet connections.

4. **Token Data & Prices:**  
   Live prices and token info from [Coingecko](https://www.coingecko.com/), [Birdeye](https://birdeye.so/), and [Rugcheck](https://rugcheck.xyz/)

5. **NFTs:**  
   NFT minting via [Metaplex](https://www.metaplex.com/) and trading via [Tensor](https://www.tensor.trade/)

6. **AI Integration:**  
   [SendAI](https://sendai.fun/) for AI chat integration to take Solana actions

7. **On/Off-Ramps:**  
   Buy/sell crypto using cards or Apple Pay with [MoonPay](https://www.moonpay.com/)

8. **Miscellaneous Tools:**  
   [Jito Bundles](https://www.jito.network/) and [Helius](https://www.helius.dev/) for transaction landing

---

## 📋 Detailed Table of Contents

- [📱 App Features](#-app-features)
- [📚 Documentation](#-documentation)
- [📦 Core Installation](#-core-installation)
- [🛠️ Tech Stack](#️-tech-stack)
- [✅ Prerequisites](#-prerequisites)
- [🚀 Quick Start](#-quick-start)
- [⌨️ Hotkeys](#️-hotkeys)
- [🧪 Development Mode Guide](#-development-mode-guide)
- [🏁 Getting Started](#-getting-started)
- [📂 Project Structure](#-project-structure)
- [🧩 Modules](#-modules)
- [📊 Examples](#-examples)
- [🚢 Production Deployment](#-production-deployment)
- [📚 Dependencies](#-dependencies)
- [🤝 Contributing](#-contributing)
- [👥 Contributors](#-contributors)
- [📄 License](#-license)
- [❓ Troubleshooting](#-troubleshooting)
- [🔒 Security](#-security)
- [🌐 Community](#-community)

---

## 📱 App Features

| Feature                   | Description                                                                                                                                                                                                                                                                   |
| ------------------------- | ----------------------------------------------------------------------------------------------------------------------------------------------------------------------------------------------------------------------------------------------------------------------------- |
| 👛 **Wallet Integration** | • Multiple wallet connection methods<br>• Embedded wallet support via Privy, Dynamic, and Turnkey<br>• External wallet connections via Solana Mobile MWA<br>• Transaction signing and management<br>                                                                          |
| 👥 **Social Features**    | • User profiles and following system<br>• Social feed with posts and interactions<br>• Community engagement features<br>• NFT display and management<br>• IPFS storage for metadata                                                                                           |
| 🎨 **UI/UX**              | • Modern, responsive design<br>• Tab-based navigation<br>• Interactive charts and visualizations<br>• Elegant loading states and error handling<br>• Platform-specific optimizations                                                                                          |
| 🖥️ **Backend Features**   | • RESTful API for token operations<br>• Social data storage and retrieval<br>• Token market creation and management<br>• Token swapping via Jupiter and PumpSwap<br>• Token launching via different launchpads like Pump, Raydium, and Meteora <br>• Image upload and storage |

---

## 📚 Documentation

You can view the full documentation of the kit at: [http://docs.solanaappkit.com/](http://docs.solanaappkit.com/)

---

## 📦 Core Installation

```sh
npx start-solana-app
```

---

## 🛠️ Tech Stack

<div align="center">
  <table>
    <tr>
      <td align="center"><a href="https://reactnative.dev/" target="_blank" rel="noopener noreferrer"><img src="https://d33wubrfki0l68.cloudfront.net/554c3b0e09cf167f0281fda839a5433f2040b349/ecfc9/img/header_logo.svg" width="60" height="60" alt="React Native" /><br /><b>React Native</b></a></td>
      <td align="center"><a href="https://expo.dev/" target="_blank" rel="noopener noreferrer"><img src="https://www.vectorlogo.zone/logos/expoio/expoio-icon.svg" width="60" height="60" alt="Expo" /><br /><b>Expo</b></a></td>
<<<<<<< HEAD
      <td align="center"><a href="https://solana.com/docs/clients/javascript" target="_blank" rel="noopener noreferrer"><img src="https://cdn.jsdelivr.net/gh/trustwallet/assets@master/blockchains/solana/info/logo.png" width="60" height="60" alt="Solana Web3.js" /><br /><b>Solana Kit</b></a></td>
=======
      <td align="center"><a href="https://solana.com/docs/clients/javascript" target="_blank" rel="noopener noreferrer"><img src="https://cdn.jsdelivr.net/gh/trustwallet/assets@master/blockchains/solana/info/logo.png" width="60" height="60" alt="Solana Web3.js" /><br /><b>Solana web3.js</b></a></td>
>>>>>>> 5509166f
      <td align="center"><a href="https://www.typescriptlang.org/" target="_blank" rel="noopener noreferrer"><img src="https://cdn.worldvectorlogo.com/logos/typescript.svg" width="60" height="60" alt="TypeScript" /><br /><b>TypeScript</b></a></td>
      <td align="center"><a href="https://www.postgresql.org/" target="_blank" rel="noopener noreferrer"><img src="https://cdn.worldvectorlogo.com/logos/postgresql.svg" width="60" height="60" alt="PostgreSQL" /><br /><b>PostgreSQL</b></a></td>
    </tr>
    <tr>
  </table>
</div>

---

## ✅ Prerequisites

- Node.js >= 18
- pnpm or yarn or npm
- iOS: XCode and CocoaPods
- Android: Android Studio, Android SDK, and JDK
- [Expo CLI](https://docs.expo.dev/get-started/installation/)
- PostgreSQL database (for the server)

---

## 🚀 Quick Start

1. Clone the repository:

   ```sh
   git clone https://github.com/SendArcade/solana-app-kit.git
   cd solana-app-kit
   ```

2. Install dependencies:

   ```sh
   pnpm install
   ```

3. Create a `.env.local` file with your environment variables (see Environment Variables section)

4. Run the app in development mode with dev tools enabled:

   ```sh
   # Run with development tools enabled
   pnpm dev

   # Or with the standard npm command
   npm run dev
   ```

5. Run on a specific platform:

   ```sh
   # For iOS
   npx expo run:ios

   # For Android
   npx expo run:android
   ```

To run in development mode with cache clearing:

```sh
pnpm start --dev --clear
```

### Development vs Standard Mode

Solana App Kit supports two running modes:

- **Standard Mode**: Default production-like experience
- **Development Mode**: Enhanced with developer tools, navigation helpers, and error handling

To run in development mode, use the `--dev` flag or the `dev` script:

```sh
# Using npm script
npm run dev

# Or with the start script flag
npm start --dev
```

---

## ⌨️ Hotkeys

When running the Expo development server:

| Key | Action                   |
| --- | ------------------------ |
| `i` | Open on iOS simulator    |
| `a` | Open on Android emulator |
| `w` | Open in web browser      |
| `r` | Reload the app           |
| `m` | Toggle the menu          |
| `d` | Open developer tools     |

---

## 🧪 Development Mode Guide

For details on running the app in development mode, including environment variable handling and troubleshooting, please refer to the [Development Mode Guide](docs/DEV_MODE.md).

---

## 🏁 Getting Started

This project consists of two main parts:

1. React Native mobile application (in the root directory)
2. Backend server (in the `server` directory)

### Mobile App Installation

1. Clone the repository:

   ```sh
   git clone https://github.com/SendArcade/solana-app-kit.git
   cd solana-app-kit
   ```

2. Install dependencies:

   ```sh
   pnpm install
   ```

3. Set up environment variables:
   Create a `.env.local` file in the root directory with the necessary variables as shown in the example below:

   ```
   # Blockchain
   CLUSTER=mainnet-beta

   # Authentication
   PRIVY_APP_ID=your_privy_app_id
   PRIVY_CLIENT_ID=your_privy_client_id
   DYNAMIC_ENVIRONMENT_ID=your_dynamic_env_id

   # Turnkey wallet
   TURNKEY_BASE_URL=https://api.turnkey.com
   TURNKEY_RP_ID=host.exp.exponent
   TURNKEY_RP_NAME=send-fi
   TURNKEY_ORGANIZATION_ID=your_turnkey_organization_id
   TURNKEY_API_PUBLIC_KEY=your_turnkey_public_key
   TURNKEY_API_PRIVATE_KEY=your_turnkey_private_key

   # APIs
   HELIUS_API_KEY=your_helius_api_key
   HELIUS_RPC_CLUSTER=mainnet
   HELIUS_STAKED_URL=your_helius_staked_url
   HELIUS_STAKED_API_KEY=your_helius_staked_api_key
   SERVER_URL=your_server_url
   TENSOR_API_KEY=your_tensor_api_key
   COINGECKO_API_KEY=your_coingecko_api_key
   BIRDEYE_API_KEY=your_birdeye_api_key
   COIN_MARKE_CAPAPI_KEY=your_coinmarketcap_api_key
   OPENAI_API_KEY=your_openai_api_key
   COMMISSION_WALLET=your_commission_wallet_address
   ```

### Server Installation

1. Navigate to the server directory:

   ```sh
   cd server
   ```

2. Install server dependencies:

   ```sh
   pnpm install
   ```

3. Set up server environment variables:

   ```sh
   cp .env.example .env
   ```

   Required server environment variables:

   ```
   WALLET_PRIVATE_KEY=your_wallet_private_key
   RPC_URL=your_helius_rpc_url
   TOKEN_MILL_PROGRAMID=your_token_mill_program_id
   TOKEN_MILL_CONFIG_PDA=your_token_mill_config_pda
   SWAP_AUTHORITY_KEY=your_swap_authority_key
   COMMISSION_WALLET=your_commission_wallet_address

   # Pinata for IPFS
   PINATA_JWT=your_pinata_jwt
   PINATA_GATEWAY=your_pinata_gateway
   PINATA_SECRET=your_pinata_secret
   PINATA_API_KEY=your_pinata_api_key

   # Database and Storage
   DATABASE_URL=your_postgresql_url
   GCS_BUCKET_NAME=your_gcs_bucket_name
   SERVICE_ACCOUNT_EMAIL=your_service_account_email

   # Turnkey
   TURNKEY_API_URL=https://api.turnkey.com
   TURNKEY_ORGANIZATION_ID=your_turnkey_organization_id
   TURNKEY_API_PUBLIC_KEY=your_turnkey_api_public_key
   TURNKEY_API_PRIVATE_KEY=your_turnkey_api_private_key

   # Supabase
   SUPABASE_URL=your_supabase_url
   SUPABASE_ANON_KEY=your_supabase_anon_key
   ```

4. Start the development server:
   ```sh
   pnpm dev
   # or
   yarn dev
   ```

For more details about the server, see the [Server README](server/README.md).

### Environment Variables for EAS Builds

The project is configured to use the `.env.local` file for both local development and EAS builds. When building with EAS, the environment file is automatically loaded:

```sh
# Example for a development build on Android
npx eas build --profile development --platform android
```

The configuration in `eas.json` specifies the `.env.local` file for each build profile. The babel configuration dynamically loads this file during the build process.

### Running the Mobile App

#### Standard vs Development Mode

The app can run in two modes:

1. **Standard Mode** (Default):

   - Regular production-like environment
   - Missing environment variables will show warnings but limit functionality

2. **Development Mode**:
   - Enhanced developer tools and diagnostics
   - Visual indicator showing "DEV MODE" at the bottom of the screen
   - Access to developer drawer with navigation shortcuts and environment variable status
   - Ability to bypass authentication for testing
   - Missing environment variables are clearly displayed with options to fix

#### Starting the App

To start the app:

```sh
# Standard mode
pnpm start
# or
npm start

# Development mode
pnpm dev
# or
npm run dev
# or
pnpm start --dev
```

#### Missing Environment Variables

If you're missing environment variables:

- In standard mode: A warning banner will appear on the login screen alerting you
- In dev mode: A detailed drawer will show all missing variables, and you can bypass authentication

To enable dev mode from standard mode when env vars are missing:

1. A warning will appear with an "Enable Dev Mode" button
2. After enabling, restart the app
3. You'll see a green "DEV MODE" indicator at the bottom of the screen
4. Tap it to access developer tools

#### iOS

For iOS, you need to install CocoaPods dependencies first:

```sh
# Install Ruby bundler (first time only)
bundle install

# Install CocoaPods dependencies
bundle exec pod install
```

Then run the app:

```sh
pnpm ios
# or
yarn ios
# or
npm run ios
```

#### Android

```sh
pnpm android
# or
yarn android
# or
npm run android
```

##### Android SDK Setup

If you encounter Android SDK location errors, you need to set up your Android environment variables. Add the following to your shell configuration file (`.zshrc`, `.bashrc`, or `.bash_profile`):

```sh
# Android SDK setup (macOS)
export ANDROID_HOME=~/Library/Android/sdk
export PATH=$PATH:$ANDROID_HOME/platform-tools
```

For temporary setup in your current terminal session:

```sh
export ANDROID_HOME=~/Library/Android/sdk
export PATH=$PATH:$ANDROID_HOME/platform-tools
```

**Note:** Make sure you have Android Studio installed and the Android SDK is located at `~/Library/Android/sdk` (macOS) or adjust the path accordingly for your system.

---

## 📂 Project Structure

```
solana-app-kit/
├── src/                # Mobile app source code
│   ├── assets/         # Images, icons, and other static assets
│   │   ├── images/     # Image assets for the app
│   │   ├── svgs/       # SVG graphic files
│   │   ├── colors.ts   # Color definitions
│   │   └── typography.ts # Typography definitions
│   ├── core/           # Core application components
│   │   ├── chat/       # Chat functionality components
│   │   ├── dev-mode/   # Development mode utilities
│   │   ├── profile/    # User profile related components
│   │   ├── shared-ui/  # Common UI components
│   │   └── thread/     # Thread-related components
│   ├── modules/        # Feature modules (core functionality)
│   │   ├── data-module/ # Data management module
│   │   ├── meteora/    # Meteora integration
│   │   ├── moonpay/    # Moonpay integration
│   │   ├── nft/        # NFT display and management
│   │   ├── pump-fun/   # Pump.fun integration
│   │   ├── raydium/    # Raydium integration
│   │   ├── solana-agent-kit/ # Solana agent kit integration
│   │   ├── swap/       # Swap functionality
│   │   ├── token-mill/ # Token creation and management
│   │   └── wallet-providers/ # Wallet connection adapters
│   ├── screens/        # App screens and UI flows
│   │   ├── common/     # Common screen components
│   │   ├── sample-ui/  # Sample UI screens
│   │   └── index.ts    # Screen exports
│   ├── server/         # Server-related functionality
│   │   └── meteora/    # Meteora server integration
│   └── shared/         # Shared utilities and components
│       ├── config/     # Configuration files
│       ├── context/    # React context providers
│       ├── hooks/      # Custom React hooks
│       ├── mocks/      # Mock data for testing
│       ├── navigation/ # Navigation configuration
│       ├── services/   # API integrations and business logic
│       ├── state/      # Redux store and slices
│       │   ├── auth/   # Authentication state management
│       │   ├── chat/   # Chat state management
│       │   ├── notification/ # Notification state management
│       │   ├── profile/ # Profile state management
│       │   ├── thread/ # Thread state management
│       │   ├── transaction/ # Transaction state management
│       │   ├── users/  # User state management
│       │   └── store.ts # Redux store configuration
│       ├── types/      # TypeScript type definitions
│       └── utils/      # Utility functions and helpers
│           └── common/ # Common utility functions
├── server/             # Backend server code
│   ├── src/            # Server source code
│   │   ├── controllers/ # Controller functions
│   │   ├── db/         # Database configuration
│   │   ├── routes/     # API endpoints
│   │   ├── service/    # Service implementations
│   │   ├── types/      # TypeScript types
│   │   └── utils/      # Utility functions
│   ├── .env.example    # Example environment variables
│   └── README.md       # Server documentation
├── App.tsx             # Main application component
├── index.js            # Entry point
├── app.config.js       # Expo configuration
├── app.json            # App configuration
├── babel.config.js     # Babel configuration
├── metro.config.js     # Metro bundler configuration
├── tsconfig.json       # TypeScript configuration
├── docs/               # Documentation files
├── CONTRIBUTING.md     # Contribution guidelines
├── LICENSE             # License information
└── package.json        # Dependencies and scripts
```

---

## 🧩 Modules

The Solana App Kit provides several modular features that can be used independently:

| Module                  | Capabilities                                                                                                                                                                                                                                                                     |
| ----------------------- | -------------------------------------------------------------------------------------------------------------------------------------------------------------------------------------------------------------------------------------------------------------------------------- |
<<<<<<< HEAD
| 🔐 **embedded-wallet-providers** | • Multiple wallet connection methods (Privy, Dynamic, Mobile Wallet Adapter)<br>• Standardized wallet interface<br>• Transaction handling across providers<br>• Support for embedded wallets, social login, and external wallets                                                 |
=======
| 🔐 **wallet-providers** | • Multiple wallet connection methods (Privy, Dynamic, Mobile Wallet Adapter)<br>• Standardized wallet interface<br>• Transaction handling across providers<br>• Support for embedded wallets, social login, and external wallets                                                 |
| 🪙 **token-mill**       | • Token creation with configurable parameters<br>• Bonding curve configuration for token pricing<br>• Token swapping (buy/sell) functionality<br>• Staking tokens for rewards<br>• Creating and releasing vesting plans<br>• Fund management for users and markets               |
>>>>>>> 5509166f
| 📊 **data-module**      | • Fetching on-chain data with optimized RPC calls<br>• Token balance tracking<br>• Transaction history display<br>• Real-time data synchronization                                                                                                                               |
| 🖼️ **nft**              | • NFT display, management, and trading<br>• Collection viewing with floor prices<br>• Compressed NFT support<br>• Integration with threads and posts                                                                                                                             |
| 💱 **swap**             | • Token swapping using multiple DEX SDKs<br>• Liquidity pool creation with custom token pairs<br>• Liquidity management (add and remove liquidity)<br>• Pool creation with custom parameters<br>• Real-time quotes and price impact estimates<br>• Transaction status monitoring |
| 🚀 **pump-fun**         | • Integration with the Pump.fun ecosystem<br>• Meme token creation and management<br>• Community engagement tools                                                                                                                                                                |
| 💹 **raydium**          | • Raydium DEX integration<br>• Token launching and trading<br>• Pool creation and management                                                                                                                                                                                     |
| 🌊 **meteora**          | • Meteora protocol integration<br>• Token launching capabilities<br>• Pool and liquidity management                                                                                                                                                                              |
| 💸 **moonpay**          | • Fiat on-ramp integration<br>• Buy crypto with credit cards and Apple Pay<br>• Seamless payment flow                                                                                                                                                                            |
| 🤖 **solana-agent-kit** | • AI agent integration for Solana interactions<br>• Automated workflows and actions<br>• Enhanced user assistance                                                                                                                                                                |
<<<<<<< HEAD
| 🪙 **token-mill**       | • Token creation with configurable parameters<br>• Bonding curve configuration for token pricing<br>• Token swapping (buy/sell) functionality<br>• Staking tokens for rewards<br>• Creating and releasing vesting plans                                                          |
=======
>>>>>>> 5509166f

---

## 🤝 Contributing

Contributions are welcome! Please feel free to submit a Pull Request.

For detailed guidelines on how to contribute to this project, see our [Contributing Guide](CONTRIBUTING.md).

## 👥 Contributors

<div align="center">
  <a href="https://github.com/SendArcade/solana-app-kit/graphs/contributors">
    <img src="https://contrib.rocks/image?repo=SendArcade/solana-app-kit" alt="Contributors" />
  </a>
</div>

---

## 🔒 Security

This toolkit handles transaction generation, signing and sending, using provided wallets. Always ensure you're using it in a secure environment and never share your private keys.

---

## ❓ Troubleshooting

Common issues and their solutions:

| Issue                        | Solution                                                                                    |
| ---------------------------- | ------------------------------------------------------------------------------------------- |
| **Expo build errors**        | Clear your cache with `expo start --clear`                                                  |
| **Wallet connection issues** | Ensure you're using the correct provider and have properly configured environment variables |
| **iOS simulator issues**     | Try resetting the simulator or running `pod install` in the iOS directory                   |

---

## 🌐 Community

Join our community to get help, share your projects, and contribute:

[![telegram_badge]][telegram_link]

[telegram_badge]: https://img.shields.io/badge/telegram-❤️-252850?style=plastic&logo=telegram
[telegram_link]: https://t.me/solanaappkit

[![X (formerly Twitter) Follow](https://img.shields.io/twitter/follow/solanaappkit)](https://x.com/solanaappkit)

---

## 📄 License

This project is licensed under the Apache-2.0 License - see the [LICENSE](LICENSE) file for details.

---

<div align="center">

Built with ❤️ for the Solana ecosystem by SendAI and Send Arcade.

</div><|MERGE_RESOLUTION|>--- conflicted
+++ resolved
@@ -8,7 +8,6 @@
 
 ![SolanaAppKit](https://github.com/user-attachments/assets/8b7bcdd9-3752-40ff-a45f-ed1fbb7feddb)
 
-<<<<<<< HEAD
 <p align="center">
   <a href="https://www.npmjs.com/package/start-solana-app?activeTab=readme"><img src="https://img.shields.io/npm/dm/start-solana-app?style=for-the-badge&color=4CAF50" alt="NPM Downloads" /></a>
   <a href="https://github.com/SendArcade/solana-app-kit/network/members"><img src="https://img.shields.io/github/forks/sendarcade/solana-app-kit?style=for-the-badge&color=blue" alt="GitHub Forks" /></a>
@@ -21,16 +20,6 @@
 </p>
 
 <p> Anyone — whether a seasoned React Native developer or a Solana developer — can build mobile apps faster with 19+ protocol integrations. </div>
-=======
-[![Ask DeepWiki](https://deepwiki.com/badge.svg)](https://deepwiki.com/SendArcade/solana-app-kit)
-[![NPM Downloads](https://img.shields.io/npm/dm/start-solana-app?style=for-the-badge)](https://www.npmjs.com/package/start-solana-app?activeTab=readme)
-![GitHub forks](https://img.shields.io/github/forks/sendarcade/solana-app-kit)
-
-![GitHub License](https://img.shields.io/github/license/sendarcade/solana-app-kit)
-[![X (formerly Twitter) Follow](https://img.shields.io/twitter/follow/solanaappkit)](https://x.com/solanaappkit)
-
-<p> Anyone — whether a seasoned React Native developer or a Solana developer — can build mobile apps faster with 10+ protocol integrations. </div>
->>>>>>> 5509166f
 
 ## Key Protocol Integrations
 
@@ -106,22 +95,21 @@
 
 ```sh
 npx start-solana-app
+npx start-solana-app
 ```
 
 ---
 
 ## 🛠️ Tech Stack
 
+<div align="center">
+  <table>
 <div align="center">
   <table>
     <tr>
       <td align="center"><a href="https://reactnative.dev/" target="_blank" rel="noopener noreferrer"><img src="https://d33wubrfki0l68.cloudfront.net/554c3b0e09cf167f0281fda839a5433f2040b349/ecfc9/img/header_logo.svg" width="60" height="60" alt="React Native" /><br /><b>React Native</b></a></td>
       <td align="center"><a href="https://expo.dev/" target="_blank" rel="noopener noreferrer"><img src="https://www.vectorlogo.zone/logos/expoio/expoio-icon.svg" width="60" height="60" alt="Expo" /><br /><b>Expo</b></a></td>
-<<<<<<< HEAD
       <td align="center"><a href="https://solana.com/docs/clients/javascript" target="_blank" rel="noopener noreferrer"><img src="https://cdn.jsdelivr.net/gh/trustwallet/assets@master/blockchains/solana/info/logo.png" width="60" height="60" alt="Solana Web3.js" /><br /><b>Solana Kit</b></a></td>
-=======
-      <td align="center"><a href="https://solana.com/docs/clients/javascript" target="_blank" rel="noopener noreferrer"><img src="https://cdn.jsdelivr.net/gh/trustwallet/assets@master/blockchains/solana/info/logo.png" width="60" height="60" alt="Solana Web3.js" /><br /><b>Solana web3.js</b></a></td>
->>>>>>> 5509166f
       <td align="center"><a href="https://www.typescriptlang.org/" target="_blank" rel="noopener noreferrer"><img src="https://cdn.worldvectorlogo.com/logos/typescript.svg" width="60" height="60" alt="TypeScript" /><br /><b>TypeScript</b></a></td>
       <td align="center"><a href="https://www.postgresql.org/" target="_blank" rel="noopener noreferrer"><img src="https://cdn.worldvectorlogo.com/logos/postgresql.svg" width="60" height="60" alt="PostgreSQL" /><br /><b>PostgreSQL</b></a></td>
     </tr>
@@ -132,17 +120,24 @@
 ---
 
 ## ✅ Prerequisites
+---
+
+## ✅ Prerequisites
 
 - Node.js >= 18
 - pnpm or yarn or npm
 - iOS: XCode and CocoaPods
 - Android: Android Studio, Android SDK, and JDK
+- Android: Android Studio, Android SDK, and JDK
 - [Expo CLI](https://docs.expo.dev/get-started/installation/)
 - PostgreSQL database (for the server)
 
 ---
 
 ## 🚀 Quick Start
+---
+
+## 🚀 Quick Start
 
 1. Clone the repository:
 
@@ -160,6 +155,9 @@
 3. Create a `.env.local` file with your environment variables (see Environment Variables section)
 
 4. Run the app in development mode with dev tools enabled:
+3. Create a `.env.local` file with your environment variables (see Environment Variables section)
+
+4. Run the app in development mode with dev tools enabled:
 
    ```sh
    # Run with development tools enabled
@@ -167,8 +165,14 @@
 
    # Or with the standard npm command
    npm run dev
-   ```
-
+   # Run with development tools enabled
+   pnpm dev
+
+   # Or with the standard npm command
+   npm run dev
+   ```
+
+5. Run on a specific platform:
 5. Run on a specific platform:
 
    ```sh
@@ -185,6 +189,26 @@
 pnpm start --dev --clear
 ```
 
+### Development vs Standard Mode
+
+Solana App Kit supports two running modes:
+
+- **Standard Mode**: Default production-like experience
+- **Development Mode**: Enhanced with developer tools, navigation helpers, and error handling
+
+To run in development mode, use the `--dev` flag or the `dev` script:
+
+```sh
+# Using npm script
+npm run dev
+
+# Or with the start script flag
+npm start --dev
+```
+
+---
+
+## ⌨️ Hotkeys
 ### Development vs Standard Mode
 
 Solana App Kit supports two running modes:
@@ -218,11 +242,25 @@
 | `d` | Open developer tools     |
 
 ---
+| Key | Action                   |
+| --- | ------------------------ |
+| `i` | Open on iOS simulator    |
+| `a` | Open on Android emulator |
+| `w` | Open in web browser      |
+| `r` | Reload the app           |
+| `m` | Toggle the menu          |
+| `d` | Open developer tools     |
+
+---
 
 ## 🧪 Development Mode Guide
+## 🧪 Development Mode Guide
 
 For details on running the app in development mode, including environment variable handling and troubleshooting, please refer to the [Development Mode Guide](docs/DEV_MODE.md).
 
+---
+
+## 🏁 Getting Started
 ---
 
 ## 🏁 Getting Started
@@ -279,6 +317,8 @@
    COIN_MARKE_CAPAPI_KEY=your_coinmarketcap_api_key
    OPENAI_API_KEY=your_openai_api_key
    COMMISSION_WALLET=your_commission_wallet_address
+   OPENAI_API_KEY=your_openai_api_key
+   COMMISSION_WALLET=your_commission_wallet_address
    ```
 
 ### Server Installation
@@ -310,6 +350,7 @@
    TOKEN_MILL_CONFIG_PDA=your_token_mill_config_pda
    SWAP_AUTHORITY_KEY=your_swap_authority_key
    COMMISSION_WALLET=your_commission_wallet_address
+   COMMISSION_WALLET=your_commission_wallet_address
 
    # Pinata for IPFS
    PINATA_JWT=your_pinata_jwt
@@ -327,6 +368,10 @@
    TURNKEY_ORGANIZATION_ID=your_turnkey_organization_id
    TURNKEY_API_PUBLIC_KEY=your_turnkey_api_public_key
    TURNKEY_API_PRIVATE_KEY=your_turnkey_api_private_key
+
+   # Supabase
+   SUPABASE_URL=your_supabase_url
+   SUPABASE_ANON_KEY=your_supabase_anon_key
 
    # Supabase
    SUPABASE_URL=your_supabase_url
@@ -374,8 +419,28 @@
 #### Starting the App
 
 To start the app:
-
-```sh
+#### Standard vs Development Mode
+
+The app can run in two modes:
+
+1. **Standard Mode** (Default):
+
+   - Regular production-like environment
+   - Missing environment variables will show warnings but limit functionality
+
+2. **Development Mode**:
+   - Enhanced developer tools and diagnostics
+   - Visual indicator showing "DEV MODE" at the bottom of the screen
+   - Access to developer drawer with navigation shortcuts and environment variable status
+   - Ability to bypass authentication for testing
+   - Missing environment variables are clearly displayed with options to fix
+
+#### Starting the App
+
+To start the app:
+
+```sh
+# Standard mode
 # Standard mode
 pnpm start
 # or
@@ -403,6 +468,28 @@
 3. You'll see a green "DEV MODE" indicator at the bottom of the screen
 4. Tap it to access developer tools
 
+# Development mode
+pnpm dev
+# or
+npm run dev
+# or
+pnpm start --dev
+```
+
+#### Missing Environment Variables
+
+If you're missing environment variables:
+
+- In standard mode: A warning banner will appear on the login screen alerting you
+- In dev mode: A detailed drawer will show all missing variables, and you can bypass authentication
+
+To enable dev mode from standard mode when env vars are missing:
+
+1. A warning will appear with an "Enable Dev Mode" button
+2. After enabling, restart the app
+3. You'll see a green "DEV MODE" indicator at the bottom of the screen
+4. Tap it to access developer tools
+
 #### iOS
 
 For iOS, you need to install CocoaPods dependencies first:
@@ -457,11 +544,43 @@
 ---
 
 ## 📂 Project Structure
+##### Android SDK Setup
+
+If you encounter Android SDK location errors, you need to set up your Android environment variables. Add the following to your shell configuration file (`.zshrc`, `.bashrc`, or `.bash_profile`):
+
+```sh
+# Android SDK setup (macOS)
+export ANDROID_HOME=~/Library/Android/sdk
+export PATH=$PATH:$ANDROID_HOME/platform-tools
+```
+
+For temporary setup in your current terminal session:
+
+```sh
+export ANDROID_HOME=~/Library/Android/sdk
+export PATH=$PATH:$ANDROID_HOME/platform-tools
+```
+
+**Note:** Make sure you have Android Studio installed and the Android SDK is located at `~/Library/Android/sdk` (macOS) or adjust the path accordingly for your system.
+
+---
+
+## 📂 Project Structure
 
 ```
 solana-app-kit/
 ├── src/                # Mobile app source code
 │   ├── assets/         # Images, icons, and other static assets
+│   │   ├── images/     # Image assets for the app
+│   │   ├── svgs/       # SVG graphic files
+│   │   ├── colors.ts   # Color definitions
+│   │   └── typography.ts # Typography definitions
+│   ├── core/           # Core application components
+│   │   ├── chat/       # Chat functionality components
+│   │   ├── dev-mode/   # Development mode utilities
+│   │   ├── profile/    # User profile related components
+│   │   ├── shared-ui/  # Common UI components
+│   │   └── thread/     # Thread-related components
 │   │   ├── images/     # Image assets for the app
 │   │   ├── svgs/       # SVG graphic files
 │   │   ├── colors.ts   # Color definitions
@@ -476,6 +595,9 @@
 │   │   ├── data-module/ # Data management module
 │   │   ├── meteora/    # Meteora integration
 │   │   ├── moonpay/    # Moonpay integration
+│   │   ├── data-module/ # Data management module
+│   │   ├── meteora/    # Meteora integration
+│   │   ├── moonpay/    # Moonpay integration
 │   │   ├── nft/        # NFT display and management
 │   │   ├── pump-fun/   # Pump.fun integration
 │   │   ├── raydium/    # Raydium integration
@@ -483,7 +605,37 @@
 │   │   ├── swap/       # Swap functionality
 │   │   ├── token-mill/ # Token creation and management
 │   │   └── wallet-providers/ # Wallet connection adapters
+│   │   ├── pump-fun/   # Pump.fun integration
+│   │   ├── raydium/    # Raydium integration
+│   │   ├── solana-agent-kit/ # Solana agent kit integration
+│   │   ├── swap/       # Swap functionality
+│   │   ├── token-mill/ # Token creation and management
+│   │   └── wallet-providers/ # Wallet connection adapters
 │   ├── screens/        # App screens and UI flows
+│   │   ├── common/     # Common screen components
+│   │   ├── sample-ui/  # Sample UI screens
+│   │   └── index.ts    # Screen exports
+│   ├── server/         # Server-related functionality
+│   │   └── meteora/    # Meteora server integration
+│   └── shared/         # Shared utilities and components
+│       ├── config/     # Configuration files
+│       ├── context/    # React context providers
+│       ├── hooks/      # Custom React hooks
+│       ├── mocks/      # Mock data for testing
+│       ├── navigation/ # Navigation configuration
+│       ├── services/   # API integrations and business logic
+│       ├── state/      # Redux store and slices
+│       │   ├── auth/   # Authentication state management
+│       │   ├── chat/   # Chat state management
+│       │   ├── notification/ # Notification state management
+│       │   ├── profile/ # Profile state management
+│       │   ├── thread/ # Thread state management
+│       │   ├── transaction/ # Transaction state management
+│       │   ├── users/  # User state management
+│       │   └── store.ts # Redux store configuration
+│       ├── types/      # TypeScript type definitions
+│       └── utils/      # Utility functions and helpers
+│           └── common/ # Common utility functions
 │   │   ├── common/     # Common screen components
 │   │   ├── sample-ui/  # Sample UI screens
 │   │   └── index.ts    # Screen exports
@@ -525,9 +677,15 @@
 ├── babel.config.js     # Babel configuration
 ├── metro.config.js     # Metro bundler configuration
 ├── tsconfig.json       # TypeScript configuration
+├── app.config.js       # Expo configuration
+├── app.json            # App configuration
+├── babel.config.js     # Babel configuration
+├── metro.config.js     # Metro bundler configuration
+├── tsconfig.json       # TypeScript configuration
 ├── docs/               # Documentation files
 ├── CONTRIBUTING.md     # Contribution guidelines
 ├── LICENSE             # License information
+├── LICENSE             # License information
 └── package.json        # Dependencies and scripts
 ```
 
@@ -539,12 +697,7 @@
 
 | Module                  | Capabilities                                                                                                                                                                                                                                                                     |
 | ----------------------- | -------------------------------------------------------------------------------------------------------------------------------------------------------------------------------------------------------------------------------------------------------------------------------- |
-<<<<<<< HEAD
 | 🔐 **embedded-wallet-providers** | • Multiple wallet connection methods (Privy, Dynamic, Mobile Wallet Adapter)<br>• Standardized wallet interface<br>• Transaction handling across providers<br>• Support for embedded wallets, social login, and external wallets                                                 |
-=======
-| 🔐 **wallet-providers** | • Multiple wallet connection methods (Privy, Dynamic, Mobile Wallet Adapter)<br>• Standardized wallet interface<br>• Transaction handling across providers<br>• Support for embedded wallets, social login, and external wallets                                                 |
-| 🪙 **token-mill**       | • Token creation with configurable parameters<br>• Bonding curve configuration for token pricing<br>• Token swapping (buy/sell) functionality<br>• Staking tokens for rewards<br>• Creating and releasing vesting plans<br>• Fund management for users and markets               |
->>>>>>> 5509166f
 | 📊 **data-module**      | • Fetching on-chain data with optimized RPC calls<br>• Token balance tracking<br>• Transaction history display<br>• Real-time data synchronization                                                                                                                               |
 | 🖼️ **nft**              | • NFT display, management, and trading<br>• Collection viewing with floor prices<br>• Compressed NFT support<br>• Integration with threads and posts                                                                                                                             |
 | 💱 **swap**             | • Token swapping using multiple DEX SDKs<br>• Liquidity pool creation with custom token pairs<br>• Liquidity management (add and remove liquidity)<br>• Pool creation with custom parameters<br>• Real-time quotes and price impact estimates<br>• Transaction status monitoring |
@@ -553,10 +706,7 @@
 | 🌊 **meteora**          | • Meteora protocol integration<br>• Token launching capabilities<br>• Pool and liquidity management                                                                                                                                                                              |
 | 💸 **moonpay**          | • Fiat on-ramp integration<br>• Buy crypto with credit cards and Apple Pay<br>• Seamless payment flow                                                                                                                                                                            |
 | 🤖 **solana-agent-kit** | • AI agent integration for Solana interactions<br>• Automated workflows and actions<br>• Enhanced user assistance                                                                                                                                                                |
-<<<<<<< HEAD
 | 🪙 **token-mill**       | • Token creation with configurable parameters<br>• Bonding curve configuration for token pricing<br>• Token swapping (buy/sell) functionality<br>• Staking tokens for rewards<br>• Creating and releasing vesting plans                                                          |
-=======
->>>>>>> 5509166f
 
 ---
 
@@ -566,6 +716,7 @@
 
 For detailed guidelines on how to contribute to this project, see our [Contributing Guide](CONTRIBUTING.md).
 
+## 👥 Contributors
 ## 👥 Contributors
 
 <div align="center">
@@ -577,9 +728,15 @@
 ---
 
 ## 🔒 Security
+---
+
+## 🔒 Security
 
 This toolkit handles transaction generation, signing and sending, using provided wallets. Always ensure you're using it in a secure environment and never share your private keys.
 
+---
+
+## ❓ Troubleshooting
 ---
 
 ## ❓ Troubleshooting
@@ -593,7 +750,15 @@
 | **iOS simulator issues**     | Try resetting the simulator or running `pod install` in the iOS directory                   |
 
 ---
-
+| Issue                        | Solution                                                                                    |
+| ---------------------------- | ------------------------------------------------------------------------------------------- |
+| **Expo build errors**        | Clear your cache with `expo start --clear`                                                  |
+| **Wallet connection issues** | Ensure you're using the correct provider and have properly configured environment variables |
+| **iOS simulator issues**     | Try resetting the simulator or running `pod install` in the iOS directory                   |
+
+---
+
+## 🌐 Community
 ## 🌐 Community
 
 Join our community to get help, share your projects, and contribute:
@@ -608,13 +773,29 @@
 ---
 
 ## 📄 License
+[![telegram_badge]][telegram_link]
+
+[telegram_badge]: https://img.shields.io/badge/telegram-❤️-252850?style=plastic&logo=telegram
+[telegram_link]: https://t.me/solanaappkit
+
+[![X (formerly Twitter) Follow](https://img.shields.io/twitter/follow/solanaappkit)](https://x.com/solanaappkit)
+
+---
+
+## 📄 License
 
 This project is licensed under the Apache-2.0 License - see the [LICENSE](LICENSE) file for details.
+This project is licensed under the Apache-2.0 License - see the [LICENSE](LICENSE) file for details.
 
 ---
 
 <div align="center">
 
+<div align="center">
+
 Built with ❤️ for the Solana ecosystem by SendAI and Send Arcade.
 
+</div>
+Built with ❤️ for the Solana ecosystem by SendAI and Send Arcade.
+
 </div>