<div align="center">

# Solana App Kit'

![Solana App Kit - Cover](https://github.com/user-attachments/assets/202830af-1638-4fa1-b40f-7faac03a1cef)

<!-- Stats badges; using SendArcade/solana-app-kit -->

[![Downloads](https://img.shields.io/github/downloads/SendArcade/solana-app-kit/total?label=Downloads&color=brightgreen&style=flat-square)](https://github.com/SendArcade/solana-app-kit/releases)
[![Forks](https://img.shields.io/github/forks/SendArcade/solana-app-kit?label=Forks&color=blue&style=flat-square)](https://github.com/SendArcade/solana-app-kit/network/members)
[![License](https://img.shields.io/github/license/SendArcade/solana-app-kit?label=License&message=Apache-2.0&color=brightgreen&style=flat-square)](https://github.com/SendArcade/solana-app-kit/blob/main/LICENSE)
<!-- [![App Store](https://img.shields.io/badge/App_Store-0D96F6?style=flat-square&logo=app-store&logoColor=white)](https://apps.apple.com/app/send-arcade/id1)
[![Play Store](https://img.shields.io/badge/Play_Store-414141?style=flat-square&logo=google-play&logoColor=white)](https://play.google.com/store/apps/details?id=com.sendarcade) -->
[![Twitter](https://img.shields.io/badge/Twitter-1DA1F2?style=flat-square&logo=twitter&logoColor=white)](https://x.com/sendarcadefun)

A modern React Native social application built on the Solana blockchain, providing a complete starter kit for building decentralized social experiences.

Anyone—whether a seasoned React Native developer or a newcomer—can bring their ideas and seamlessly integrate them with Solana protocols.

</div>

## Table of Contents

- [Core Blockchain Features](#core-blockchain-features)
- [App Features](#app-features)
- [Documentation](#documentation)
- [Core Installation](#core-installation)
- [Tech Stack](#tech-stack)
- [Prerequisites](#prerequisites)
- [Quick Start](#quick-start)
- [Hotkeys](#hotkeys)
- [Development Mode Guide](#development-mode-guide)
- [Getting Started](#getting-started)
- [Project Structure](#project-structure)
- [Modules](#modules)
- [Examples](#examples)
- [Production Deployment](#production-deployment)
- [Dependencies](#dependencies)
- [Contributing](#contributing)
- [Contributors](#contributors)
- [License](#license)
- [Troubleshooting](#troubleshooting)
- [Security](#security)
- [Community](#community)

## Core Blockchain Features

<div style="background: linear-gradient(to right, #1a1f71, #0099FF); border-radius: 8px; padding: 15px; margin-bottom: 20px; color: white;">
  <h3 style="margin-top: 0; color: white;">🔗 Token Operations</h3>
  <ul style="padding-left: 20px;">
    <li><strong>Token creation and launching</strong> with TokenMill</li>
    <li><strong>Token trading</strong> through PumpSwap SDK</li>
    <li><strong>Token balances and transaction history</strong></li>
    <li><strong>Bonding curve configuration</strong> and visualization</li>
  </ul>

  <h3 style="color: white;">🖼️ NFT Integration</h3>
  <ul style="padding-left: 20px;">
    <li><strong>NFT fetching and display</strong></li>
    <li><strong>NFT listing and purchase</strong></li>
    <li><strong>Collection viewing</strong> with floor prices</li>
    <li><strong>Compressed NFT support</strong></li>
  </ul>

  <h3 style="color: white;">💹 DeFi Capabilities</h3>
  <ul style="padding-left: 20px;">
    <li><strong>Token swapping</strong> via PumpSwap</li>
    <li><strong>Liquidity pool creation and management</strong></li>
    <li><strong>Staking and vesting functionality</strong></li>
    <li><strong>Market data integration</strong></li>
    <li><strong>Fund management</strong> for users and markets</li>
  </ul>

  <h3 style="color: white;">📊 Market Data</h3>
  <ul style="padding-left: 20px;">
    <li><strong>Real-time price charts</strong></li>
    <li><strong>Portfolio tracking</strong></li>
    <li><strong>Integration</strong> with CoinGecko, BirdEye, and CoinMarketCap</li>
  </ul>
</div>

## App Features

<div style="background: linear-gradient(to right, #663399, #9370DB); border-radius: 8px; padding: 15px; margin-bottom: 20px; color: white;">
  <h3 style="margin-top: 0; color: white;">👛 Wallet Integration</h3>
  <ul style="padding-left: 20px;">
    <li><strong>Multiple wallet connection methods</strong></li>
    <li><strong>Embedded wallet support</strong> via Privy</li>
    <li><strong>External wallet connections</strong></li>
    <li><strong>Dynamic wallet integration</strong></li>
    <li><strong>Transaction signing and management</strong></li>
    <li><strong>Turnkey wallet management</strong></li>
  </ul>

  <h3 style="color: white;">👥 Social Features</h3>
  <ul style="padding-left: 20px;">
    <li><strong>User profiles</strong> and following system</li>
    <li><strong>Social feed</strong> with posts and interactions</li>
    <li><strong>Messaging</strong> via Dialect Blinks</li>
    <li><strong>Community engagement features</strong></li>
    <li><strong>NFT display and management</strong></li>
    <li><strong>IPFS storage</strong> for metadata</li>
  </ul>

  <h3 style="color: white;">🎨 UI/UX</h3>
  <ul style="padding-left: 20px;">
    <li><strong>Modern, responsive design</strong></li>
    <li><strong>Tab-based navigation</strong></li>
    <li><strong>Interactive charts</strong> and visualizations</li>
    <li><strong>Loading states</strong> and error handling</li>
    <li><strong>Platform-specific optimizations</strong></li>
  </ul>

  <h3 style="color: white;">🖥️ Backend Features</h3>
  <ul style="padding-left: 20px;">
    <li><strong>RESTful API</strong> for token operations</li>
    <li><strong>Social data storage</strong> and retrieval</li>
    <li><strong>Token market creation</strong> and management</li>
    <li><strong>Swapping tokens</strong> via Jupiter and PumpSwap</li>
    <li><strong>Staking and vesting</strong> functionality</li>
    <li><strong>Image upload</strong> and storage</li>
  </ul>
</div>

## Documentation

You can view the full documentation of the kit at: [https://docs.1doma.in/docs/introduction](https://docs.1doma.in/docs/introduction)

## Core Installation

```sh
npm install solana-app-kit
```

## Tech Stack

<div align="center" style="background: #f8f9fa; padding: 20px; border-radius: 10px; margin-bottom: 20px;">
  <table style="border-collapse: separate; border-spacing: 10px; width: 100%; max-width: 800px;">
    <tr>
      <td align="center" style="width: 120px; height: 120px; background: white; border-radius: 12px; box-shadow: 0 4px 8px rgba(0,0,0,0.1); transition: all 0.3s; padding: 15px;">
        <a href="https://reactnative.dev/" target="_blank" rel="noopener noreferrer">
          <img src="https://d33wubrfki0l68.cloudfront.net/554c3b0e09cf167f0281fda839a5433f2040b349/ecfc9/img/header_logo.svg" width="60" height="60" alt="React Native" />
          <br /><span style="font-weight: 500; color: #333;">React Native</span>
        </a>
      </td>
      <td align="center" style="width: 120px; height: 120px; background: white; border-radius: 12px; box-shadow: 0 4px 8px rgba(0,0,0,0.1); transition: all 0.3s; padding: 15px;">
        <a href="https://expo.dev/" target="_blank" rel="noopener noreferrer">
          <img src="https://www.vectorlogo.zone/logos/expoio/expoio-icon.svg" width="60" height="60" alt="Expo" />
          <br /><span style="font-weight: 500; color: #333;">Expo</span>
        </a>
      </td>
      <td align="center" style="width: 120px; height: 120px; background: white; border-radius: 12px; box-shadow: 0 4px 8px rgba(0,0,0,0.1); transition: all 0.3s; padding: 15px;">
        <a href="https://solana.com/" target="_blank" rel="noopener noreferrer">
          <img src="https://raw.githubusercontent.com/solana-labs/token-list/main/assets/mainnet/So11111111111111111111111111111111111111112/logo.png" width="60" height="60" alt="Solana" />
          <br /><span style="font-weight: 500; color: #333;">Solana</span>
        </a>
      </td>
      <td align="center" style="width: 120px; height: 120px; background: white; border-radius: 12px; box-shadow: 0 4px 8px rgba(0,0,0,0.1); transition: all 0.3s; padding: 15px;">
        <a href="https://privy.io/" target="_blank" rel="noopener noreferrer">
          <img src="https://avatars.githubusercontent.com/u/81824329?s=200&v=4" width="60" height="60" alt="Privy" />
          <br /><span style="font-weight: 500; color: #333;">Privy</span>
        </a>
      </td>
      <td align="center" style="width: 120px; height: 120px; background: white; border-radius: 12px; box-shadow: 0 4px 8px rgba(0,0,0,0.1); transition: all 0.3s; padding: 15px;">
        <a href="https://redux-toolkit.js.org/" target="_blank" rel="noopener noreferrer">
          <img src="https://cdn.worldvectorlogo.com/logos/redux.svg" width="60" height="60" alt="Redux" />
          <br /><span style="font-weight: 500; color: #333;">Redux</span>
        </a>
      </td>
    </tr>
    <tr>
      <td align="center" style="width: 120px; height: 120px; background: white; border-radius: 12px; box-shadow: 0 4px 8px rgba(0,0,0,0.1); transition: all 0.3s; padding: 15px;">
        <a href="https://reactnavigation.org/" target="_blank" rel="noopener noreferrer">
          <img src="https://reactnavigation.org/img/spiro.svg" width="60" height="60" alt="React Navigation" />
          <br /><span style="font-weight: 500; color: #333;">React Nav</span>
        </a>
      </td>
      <td align="center" style="width: 120px; height: 120px; background: white; border-radius: 12px; box-shadow: 0 4px 8px rgba(0,0,0,0.1); transition: all 0.3s; padding: 15px;">
        <a href="https://www.typescriptlang.org/" target="_blank" rel="noopener noreferrer">
          <img src="https://cdn.worldvectorlogo.com/logos/typescript.svg" width="60" height="60" alt="TypeScript" />
          <br /><span style="font-weight: 500; color: #333;">TypeScript</span>
        </a>
      </td>
      <td align="center" style="width: 120px; height: 120px; background: white; border-radius: 12px; box-shadow: 0 4px 8px rgba(0,0,0,0.1); transition: all 0.3s; padding: 15px;">
        <a href="https://turnkey.io/" target="_blank" rel="noopener noreferrer">
          <img src="https://avatars.githubusercontent.com/u/104513330?s=200&v=4" width="60" height="60" alt="Turnkey" />
          <br /><span style="font-weight: 500; color: #333;">Turnkey</span>
        </a>
      </td>
      <td align="center" style="width: 120px; height: 120px; background: white; border-radius: 12px; box-shadow: 0 4px 8px rgba(0,0,0,0.1); transition: all 0.3s; padding: 15px;">
        <a href="https://dynamic.xyz/" target="_blank" rel="noopener noreferrer">
          <img src="https://avatars.githubusercontent.com/u/96269716?s=200&v=4" width="60" height="60" alt="Dynamic" />
          <br /><span style="font-weight: 500; color: #333;">Dynamic</span>
        </a>
      </td>
      <td align="center" style="width: 120px; height: 120px; background: white; border-radius: 12px; box-shadow: 0 4px 8px rgba(0,0,0,0.1); transition: all 0.3s; padding: 15px;">
        <a href="https://docs.expo.dev/versions/latest/sdk/imagepicker/" target="_blank" rel="noopener noreferrer">
          <img src="https://www.vectorlogo.zone/logos/expoio/expoio-icon.svg" width="60" height="60" alt="Image Picker" />
          <br /><span style="font-weight: 500; color: #333;">Image Picker</span>
        </a>
      </td>
    </tr>
    <tr>
      <td align="center" style="width: 120px; height: 120px; background: white; border-radius: 12px; box-shadow: 0 4px 8px rgba(0,0,0,0.1); transition: all 0.3s; padding: 15px;">
        <a href="https://expressjs.com/" target="_blank" rel="noopener noreferrer">
          <img src="https://expressjs.com/images/favicon.png" width="60" height="60" alt="Express" style="background-color: white; border-radius: 10px; padding: 5px;" />
          <br /><span style="font-weight: 500; color: #333;">Express</span>
        </a>
      </td>
      <td align="center" style="width: 120px; height: 120px; background: white; border-radius: 12px; box-shadow: 0 4px 8px rgba(0,0,0,0.1); transition: all 0.3s; padding: 15px;">
        <a href="https://www.postgresql.org/" target="_blank" rel="noopener noreferrer">
          <img src="https://cdn.worldvectorlogo.com/logos/postgresql.svg" width="60" height="60" alt="PostgreSQL" />
          <br /><span style="font-weight: 500; color: #333;">PostgreSQL</span>
        </a>
      </td>
      <td align="center" style="width: 120px; height: 120px; background: white; border-radius: 12px; box-shadow: 0 4px 8px rgba(0,0,0,0.1); transition: all 0.3s; padding: 15px;">
        <a href="https://github.com/SendArcade/TokenMill" target="_blank" rel="noopener noreferrer">
          <img src="https://avatars.githubusercontent.com/u/82165905?s=48&v=4" width="60" height="60" alt="TokenMill" />
          <br /><span style="font-weight: 500; color: #333;">TokenMill</span>
        </a>
      </td>
      <td align="center" style="width: 120px; height: 120px; background: white; border-radius: 12px; box-shadow: 0 4px 8px rgba(0,0,0,0.1); transition: all 0.3s; padding: 15px;">
        <a href="https://www.pinata.cloud/" target="_blank" rel="noopener noreferrer">
          <img src="https://avatars.githubusercontent.com/u/43088506?s=200&v=4" width="60" height="60" alt="Pinata" />
          <br /><span style="font-weight: 500; color: #333;">Pinata</span>
        </a>
      </td>
      <td align="center" style="width: 120px; height: 120px; background: white; border-radius: 12px; box-shadow: 0 4px 8px rgba(0,0,0,0.1); transition: all 0.3s; padding: 15px;">
        <a href="https://cloud.google.com/storage" target="_blank" rel="noopener noreferrer">
          <img src="https://www.vectorlogo.zone/logos/google_cloud/google_cloud-icon.svg" width="60" height="60" alt="Google Cloud" />
          <br /><span style="font-weight: 500; color: #333;">GCP Storage</span>
        </a>
      </td>
    </tr>
  </table>
</div>

## Prerequisites

- Node.js >= 18
- pnpm or yarn or npm
- iOS: XCode and CocoaPods
- Android: Android Studio and Android SDK
- [Expo CLI](https://docs.expo.dev/get-started/installation/)
- PostgreSQL database (for the server)

## Quick Start

1. Clone the repository:

   ```sh
   git clone https://github.com/SendArcade/solana-app-kit.git
   cd solana-app-kit
   ```

2. Install dependencies:

   ```sh
   pnpm install
   ```

3. Start the Expo development server:

   ```sh
   pnpm start
   ```

4. Run on a specific platform:

   ```sh
   # For iOS
   npx expo run:ios

   # For Android
   npx expo run:android
   ```

To run in development mode with cache clearing:

```sh
pnpm start --dev --clear
```

## Hotkeys

When running the Expo development server:

- Press `i` to open on iOS simulator
- Press `a` to open on Android emulator
- Press `w` to open in web browser
- Press `r` to reload the app
- Press `m` to toggle the menu
- Press `d` to open developer tools

## Development Mode Guide

For details on running the app in development mode, including environment variable handling and troubleshooting, please refer to the [Development Mode Guide](docs/DEV_MODE.md).

## Getting Started

This project consists of two main parts:

1. React Native mobile application (in the root directory)
2. Backend server (in the `server` directory)

### Mobile App Installation

1. Clone the repository:

   ```sh
   git clone https://github.com/SendArcade/solana-app-kit.git
   cd solana-app-kit
   ```

2. Install dependencies:

   ```sh
   pnpm install
<<<<<<< HEAD
   # or
   yarn install
=======
>>>>>>> d0d19d93
   ```

3. Set up environment variables:
   Create a `.env.local` file in the root directory with the necessary variables as shown in the example below:

   ```
   # Blockchain
   CLUSTER=mainnet-beta

   # Authentication
   PRIVY_APP_ID=your_privy_app_id
   PRIVY_CLIENT_ID=your_privy_client_id
   DYNAMIC_ENVIRONMENT_ID=your_dynamic_env_id

   # Turnkey wallet
   TURNKEY_BASE_URL=https://api.turnkey.com
   TURNKEY_RP_ID=host.exp.exponent
   TURNKEY_RP_NAME=send-fi
   TURNKEY_ORGANIZATION_ID=your_turnkey_organization_id
   TURNKEY_API_PUBLIC_KEY=your_turnkey_public_key
   TURNKEY_API_PRIVATE_KEY=your_turnkey_private_key

   # APIs
   HELIUS_API_KEY=your_helius_api_key
   HELIUS_RPC_CLUSTER=mainnet
   HELIUS_STAKED_URL=your_helius_staked_url
   HELIUS_STAKED_API_KEY=your_helius_staked_api_key
   SERVER_URL=your_server_url
   TENSOR_API_KEY=your_tensor_api_key
   PARA_API_KEY=your_para_api_key
   COINGECKO_API_KEY=your_coingecko_api_key
   BIRDEYE_API_KEY=your_birdeye_api_key
   COIN_MARKE_CAPAPI_KEY=your_coinmarketcap_api_key
   ```

### Server Installation

1. Navigate to the server directory:

   ```sh
   cd server
   ```

2. Install server dependencies:

   ```sh
   pnpm install
   ```

3. Set up server environment variables:

   ```sh
   cp .env.example .env
   ```

   Required server environment variables:

   ```
   WALLET_PRIVATE_KEY=your_wallet_private_key
   RPC_URL=your_helius_rpc_url
   TOKEN_MILL_PROGRAMID=your_token_mill_program_id
   TOKEN_MILL_CONFIG_PDA=your_token_mill_config_pda
   SWAP_AUTHORITY_KEY=your_swap_authority_key

   # Pinata for IPFS
   PINATA_JWT=your_pinata_jwt
   PINATA_GATEWAY=your_pinata_gateway
   PINATA_SECRET=your_pinata_secret
   PINATA_API_KEY=your_pinata_api_key

   # Database and Storage
   DATABASE_URL=your_postgresql_url
   GCS_BUCKET_NAME=your_gcs_bucket_name
   SERVICE_ACCOUNT_EMAIL=your_service_account_email

   # Turnkey
   TURNKEY_API_URL=https://api.turnkey.com
   TURNKEY_ORGANIZATION_ID=your_turnkey_organization_id
   TURNKEY_API_PUBLIC_KEY=your_turnkey_api_public_key
   TURNKEY_API_PRIVATE_KEY=your_turnkey_api_private_key
   ```

4. Start the development server:
   ```sh
   pnpm dev
   # or
   yarn dev
   ```

For more details about the server, see the [Server README](server/README.md).

### Environment Variables for EAS Builds

The project is configured to use the `.env.local` file for both local development and EAS builds. When building with EAS, the environment file is automatically loaded:

```sh
# Example for a development build on Android
npx eas build --profile development --platform android
```

The configuration in `eas.json` specifies the `.env.local` file for each build profile. The babel configuration dynamically loads this file during the build process.

### Running the Mobile App

#### Start Metro Bundler

```sh
pnpm start
# or
yarn start
# or
npm start
```

#### iOS

For iOS, you need to install CocoaPods dependencies first:

```sh
# Install Ruby bundler (first time only)
bundle install

# Install CocoaPods dependencies
bundle exec pod install
```

Then run the app:

```sh
pnpm ios
# or
yarn ios
# or
npm run ios
```

#### Android

```sh
pnpm android
# or
yarn android
# or
npm run android
```

## Project Structure

```
solana-app-kit/
├── src/                # Mobile app source code
│   ├── assets/         # Images, icons, and other static assets
│   ├── components/     # Reusable UI components
│   ├── context/        # React context providers
│   ├── hooks/          # Custom React hooks
│   ├── modules/        # Feature modules (core functionality)
│   │   ├── mercuro/    # Advanced financial utilities
│   │   ├── nft/        # NFT display and management
│   │   ├── onChainData/ # On-chain data fetching and display
│   │   ├── pumpFun/    # Pump.fun integration
│   │   ├── pumpSwap/   # Token swapping and liquidity pools
│   │   ├── tokenMill/  # Token creation and management
│   │   └── walletProviders/ # Wallet connection adapters
│   ├── navigation/     # Navigation configuration
│   ├── screens/        # App screens and UI flows
│   ├── services/       # API integrations and business logic
│   ├── state/          # Redux store and slices
│   ├── types/          # TypeScript type definitions
│   └── utils/          # Utility functions and helpers
├── server/             # Backend server code
│   ├── src/            # Server source code
│   │   ├── controllers/ # Controller functions
│   │   ├── db/         # Database configuration
│   │   ├── routes/     # API endpoints
│   │   ├── service/    # Service implementations
│   │   ├── types/      # TypeScript types
│   │   └── utils/      # Utility functions
│   ├── .env.example    # Example environment variables
│   └── README.md       # Server documentation
├── App.tsx             # Main application component
├── index.js            # Entry point
├── docs/               # Documentation files
├── CONTRIBUTING.md     # Contribution guidelines
└── package.json        # Dependencies and scripts
```

## Modules

<div style="background: linear-gradient(to right, #00C08B, #00E599); border-radius: 8px; padding: 15px; margin-bottom: 20px; color: white;">
  <p style="font-size: 1.1em; margin-top: 0;">The Solana App Kit provides several modular features that can be used independently:</p>

  <h3 style="color: white;">🔐 walletProviders</h3>
  <ul style="padding-left: 20px;">
    <li><strong>Multiple wallet connection methods</strong> (Privy, Dynamic, Mobile Wallet Adapter)</li>
    <li><strong>Standardized wallet interface</strong></li>
    <li><strong>Transaction handling</strong> across providers</li>
    <li><strong>Support for embedded wallets</strong>, social login, and external wallets</li>
  </ul>

  <h3 style="color: white;">🪙 tokenMill</h3>
  <ul style="padding-left: 20px;">
    <li><strong>Token creation</strong> with configurable parameters</li>
    <li><strong>Bonding curve configuration</strong> for token pricing</li>
    <li><strong>Token swapping</strong> (buy/sell) functionality</li>
    <li><strong>Staking tokens</strong> for rewards</li>
    <li><strong>Creating and releasing</strong> vesting plans</li>
    <li><strong>Fund management</strong> for users and markets</li>
  </ul>

  <h3 style="color: white;">📊 onChainData</h3>
  <ul style="padding-left: 20px;">
    <li><strong>Fetching on-chain data</strong> with optimized RPC calls</li>
    <li><strong>Token balance tracking</strong></li>
    <li><strong>Transaction history</strong> display</li>
    <li><strong>Real-time data</strong> synchronization</li>
  </ul>

  <h3 style="color: white;">🖼️ nft</h3>
  <ul style="padding-left: 20px;">
    <li><strong>NFT display, management</strong>, and trading</li>
    <li><strong>Collection viewing</strong> with floor prices</li>
    <li><strong>Compressed NFT</strong> support</li>
    <li><strong>Integration</strong> with threads and posts</li>
  </ul>

  <h3 style="color: white;">💱 pumpSwap</h3>
  <ul style="padding-left: 20px;">
    <li><strong>Token swapping</strong> using PumpSwap SDK</li>
    <li><strong>Liquidity pool creation</strong> with custom token pairs</li>
    <li><strong>Liquidity management</strong> (add and remove liquidity)</li>
    <li><strong>Pool creation</strong> with custom parameters</li>
    <li><strong>Real-time quotes</strong> and price impact estimates</li>
    <li><strong>Transaction status</strong> monitoring</li>
  </ul>

  <h3 style="color: white;">🚀 pumpFun</h3>
  <ul style="padding-left: 20px;">
    <li><strong>Integration</strong> with the Pump.fun ecosystem</li>
    <li><strong>Meme token creation</strong> and management</li>
    <li><strong>Community engagement</strong> tools</li>
  </ul>

  <!-- <h3 style="color: white;">💸 mercuro</h3>
  <ul style="padding-left: 20px;">
    <li><strong>Advanced financial</strong> transaction utilities</li>
    <li><strong>Custom financial</strong> operations</li>
  </ul> -->
</div>

## Contributing

Contributions are welcome! Please feel free to submit a Pull Request.

For detailed guidelines on how to contribute to this project, see our [Contributing Guide](CONTRIBUTING.md).

## Contributors

<div align="center">
  <a href="https://github.com/SendArcade/solana-app-kit/graphs/contributors">
    <img src="https://contrib.rocks/image?repo=SendArcade/solana-app-kit" alt="Contributors" />
  </a>
</div>

## Security

This toolkit handles transaction generation, signing and sending, using provided wallets. Always ensure you're using it in a secure environment and never share your private keys.

## Troubleshooting

Common issues and their solutions:

- **Expo build errors**: Clear your cache with `expo start --clear`
- **Wallet connection issues**: Ensure you're using the correct provider and have properly configured environment variables
- **iOS simulator issues**: Try resetting the simulator or running `pod install` in the iOS directory

## Community

Join our community to get help, share your projects, and contribute:

- [Discord](https://discord.gg/sendarcade)
- [Twitter](https://x.com/sendarcadefun)

## License

This project is licensed under the Apache-2.0 License - see the LICENSE file for details.

---

Built with ❤️ for the Solana ecosystem by Send Arcade<|MERGE_RESOLUTION|>--- conflicted
+++ resolved
@@ -316,11 +316,6 @@
 
    ```sh
    pnpm install
-<<<<<<< HEAD
-   # or
-   yarn install
-=======
->>>>>>> d0d19d93
    ```
 
 3. Set up environment variables:
